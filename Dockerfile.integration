--- conflicted
+++ resolved
@@ -1,10 +1,6 @@
 # expects build context of oplogtoredis
 
-<<<<<<< HEAD
-FROM golang:1.14-alpine AS integration_base
-=======
 FROM golang:1.17.0-alpine3.14 AS integration_base
->>>>>>> d9e06fde
 
 ENV GO111MODULE on
 
